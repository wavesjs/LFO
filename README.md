--- conflicted
+++ resolved
@@ -94,17 +94,10 @@
 
 _operators:_
 
-<<<<<<< HEAD
 * [Biquad]() - 
   [_example 1_](operator-biquad-signal), [_example 2_](operator-biquad-vector)
 * [DCT]() 
 * [FFT]() - 
-=======
-* [Biquad]() -
-  [_example_](operator-biquad)
-* [DCT]()
-* [FFT]() -
->>>>>>> b69ab391
   [_example_](mosaicking)
 * [Magnitude]()
 * [MeanStddev]()
@@ -118,19 +111,12 @@
 * [MovingMedian]()
 * [OnOff]()
   [_example_](sink-vu-meter-display)
-<<<<<<< HEAD
 * [RMS]() 
 * [Segmenter]() 
   [_example_](sink-vu-meter-display)
 * [Select]() 
 * [Slicer]() 
 * [Yin]() - 
-=======
-* [RMS]()
-* [Select]()
-* [Slicer]()
-* [Yin]() -
->>>>>>> b69ab391
   [_example_](operator-yin)
 
 _sources:_
