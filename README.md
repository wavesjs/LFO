--- conflicted
+++ resolved
@@ -229,15 +229,6 @@
 However, the APIs of `lfo` and `PiPo` defer in many details due to the very different constraints of the Javascript and C/C++ development and runtime environments.
 
 <hr />
-<<<<<<< HEAD
-## License and Credits
-
-The library is released under the BSD-3-Clause license.
-It has been developed in the framework of the WAVE and CoSiMa research projects, funded by the French National Research Agency (ANR).
-
-- Concept and design: Norbert Schnell and Benjamin Matuszewski
-- Development: Benjamin Matuszewski (based on a first version developped by Victor Saiz)
-=======
 ## Credits and License
 
 The `lfo` library has been developed at [Ircam – Centre Pompidou](http://www.ircam.fr) and is released under the BSD-3-Clause license.
@@ -247,4 +238,3 @@
 The library has been developed by Benjamin Matuszewski in the framework of the CoSiMa research project funded by the French National Research Agency (ANR).
 
 A first version of the library has been developed by Victor Saiz in the framework of the WAVE ANR research project coordinated by Samuel Goldszmidt.
->>>>>>> 6fbb59a1
