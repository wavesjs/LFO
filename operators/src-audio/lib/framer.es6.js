"use strict";

class Framer {
<<<<<<< HEAD
  
   constructor(outFrame, hopSize, callback) {
      this._outFrame = outFrame;
      this._hopSize = hopSize;
      this._callback = callback;

      this._frameIndex = 0;
   }

   reset() {
      this._frameIndex = 0;
   }

   finalize() {
      var frameIndex = this._frameIndex;
      var frameSize = this._frameIndex;
      var outFrame = this._outFrame;

      if (frameIndex > 0) {
         // zero pad frame
         outFrame.fill(0, frameIndex);

         // output zero padded frame
         var frameTime = 0; // @@@
         this._callback(frameTime, outFrame);
      }
   }

   input(time, block) {
      var frameIndex = this._frameIndex;
      var frameSize = this._outFrame.length;
      var blockSize = block.length;
      var blockIndex = 0;

      // consume block
      while (blockIndex < blockSize) {
         var numSkip = 0;

         // skip block samples for negative frameIndex
         if (frameIndex < 0)
            numSkip = -frameIndex;

         if (numSkip < blockSize) {
            blockIndex += numSkip; // skip block segment

            var numCopy = blockSize - blockIndex; // can copy all the rest of teh incoming block
            var maxCopy = frameSize - frameIndex; // connot copy more than what fits into the frame

            if (numCopy >= maxCopy)
               numCopy = maxCopy;

            // copy block segment into frame
            var copy = block.subarray(blockIndex, blockIndex + numCopy);
            this._outFrame.set(copy, frameIndex);

            // advance block and frame index
            blockIndex += numCopy;
            frameIndex += numCopy;

            // send frame when completed
            if (frameIndex === frameSize) {
               var outFrame = this._outFrame;

               // output complete frame
               var frameTime = 0; // @@@
               this._callback(frameTime, outFrame);

               // shift frame left
               if (this._hopSize < frameSize)
                  outFrame.set(outFrame.subarray(this._hopSize, frameSize), 0);

               frameIndex -= this._hopSize; // hop forward
            }
         } else {
            // skip entire block
            var blockRest = blockSize - blockIndex;
            frameIndex += blockRest;
            blockIndex += blockRest;
         }
=======
  constructor(outFrame, hopSize, sampleRate, callback) {
    this._outFrame = outFrame;
    this._hopSize = hopSize;
    this._samplePeriod = 1 / sampleRate;
    this._callback = callback;

    this._frameIndex = 0;
  }

  reset() {
    this._frameIndex = 0;
  }

  finalize(time) {
    var frameIndex = this._frameIndex;
    var frameSize = this._frameIndex;
    var outFrame = this._outFrame;

    if (frameIndex > 0) {
      // zero pad frame
      outFrame.fill(0, frameIndex);

      // output zero padded frame
      var frameTime = time + (frameSize / 2 + frameIndex) * this._samplePeriod; // frameSize / 2 - frameIndex - frameSize / 2)
      this._callback(frameTime, outFrame);
    }
  }

  input(time, block) {
    var frameIndex = this._frameIndex;
    var frameSize = this._outFrame.length;
    var blockSize = block.length;
    var blockIndex = 0;

    // consume block
    while (blockIndex < blockSize) {
      var numSkip = 0;

      // skip block samples for negative frameIndex
      if (frameIndex < 0)
        numSkip = -frameIndex;

      if (numSkip < blockSize) {
        blockIndex += numSkip; // skip block segment

        var numCopy = blockSize - blockIndex; // can copy all the rest of teh incoming block
        var maxCopy = frameSize - frameIndex; // connot copy more than what fits into the frame

        if (numCopy >= maxCopy)
          numCopy = maxCopy;

        // copy block segment into frame
        var copy = block.subarray(blockIndex, blockIndex + numCopy);
        this._outFrame.set(copy, frameIndex);

        // advance block and frame index
        blockIndex += numCopy;
        frameIndex += numCopy;

        // send frame when completed
        if (frameIndex === frameSize) {
          var outFrame = this._outFrame;

          // output complete frame
          var frameTime = time + (blockIndex - frameSize / 2) * this._samplePeriod;
          this._callback(frameTime, outFrame);

          // shift frame left
          if (this._hopSize < frameSize)
            outFrame.set(outFrame.subarray(this._hopSize, frameSize), 0);

          frameIndex -= this._hopSize; // hop forward
        }
      } else {
        // skip entire block
        var blockRest = blockSize - blockIndex;
        frameIndex += blockRest;
        blockIndex += blockRest;
>>>>>>> 568096c8
      }
    }

    this._frameIndex = frameIndex;
  }
}

module.exports = Framer;<|MERGE_RESOLUTION|>--- conflicted
+++ resolved
@@ -1,87 +1,6 @@
 "use strict";
 
 class Framer {
-<<<<<<< HEAD
-  
-   constructor(outFrame, hopSize, callback) {
-      this._outFrame = outFrame;
-      this._hopSize = hopSize;
-      this._callback = callback;
-
-      this._frameIndex = 0;
-   }
-
-   reset() {
-      this._frameIndex = 0;
-   }
-
-   finalize() {
-      var frameIndex = this._frameIndex;
-      var frameSize = this._frameIndex;
-      var outFrame = this._outFrame;
-
-      if (frameIndex > 0) {
-         // zero pad frame
-         outFrame.fill(0, frameIndex);
-
-         // output zero padded frame
-         var frameTime = 0; // @@@
-         this._callback(frameTime, outFrame);
-      }
-   }
-
-   input(time, block) {
-      var frameIndex = this._frameIndex;
-      var frameSize = this._outFrame.length;
-      var blockSize = block.length;
-      var blockIndex = 0;
-
-      // consume block
-      while (blockIndex < blockSize) {
-         var numSkip = 0;
-
-         // skip block samples for negative frameIndex
-         if (frameIndex < 0)
-            numSkip = -frameIndex;
-
-         if (numSkip < blockSize) {
-            blockIndex += numSkip; // skip block segment
-
-            var numCopy = blockSize - blockIndex; // can copy all the rest of teh incoming block
-            var maxCopy = frameSize - frameIndex; // connot copy more than what fits into the frame
-
-            if (numCopy >= maxCopy)
-               numCopy = maxCopy;
-
-            // copy block segment into frame
-            var copy = block.subarray(blockIndex, blockIndex + numCopy);
-            this._outFrame.set(copy, frameIndex);
-
-            // advance block and frame index
-            blockIndex += numCopy;
-            frameIndex += numCopy;
-
-            // send frame when completed
-            if (frameIndex === frameSize) {
-               var outFrame = this._outFrame;
-
-               // output complete frame
-               var frameTime = 0; // @@@
-               this._callback(frameTime, outFrame);
-
-               // shift frame left
-               if (this._hopSize < frameSize)
-                  outFrame.set(outFrame.subarray(this._hopSize, frameSize), 0);
-
-               frameIndex -= this._hopSize; // hop forward
-            }
-         } else {
-            // skip entire block
-            var blockRest = blockSize - blockIndex;
-            frameIndex += blockRest;
-            blockIndex += blockRest;
-         }
-=======
   constructor(outFrame, hopSize, sampleRate, callback) {
     this._outFrame = outFrame;
     this._hopSize = hopSize;
@@ -160,7 +79,6 @@
         var blockRest = blockSize - blockIndex;
         frameIndex += blockRest;
         blockIndex += blockRest;
->>>>>>> 568096c8
       }
     }
 
